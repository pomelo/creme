# Contribution guidelines

## Installation

First, create a virtual environment. You'll want to activate it every time you want to work on `creme`.

```sh
<<<<<<< HEAD
> python -m venv .venv
> source .venv/bin/activate
=======
$ conda create --name creme python=3.7 anaconda cython
$ conda activate creme
>>>>>>> c0a0c8d3
```

You can also use a `conda` environment, as explained [here](https://uoa-eresearch.github.io/eresearch-cookbook/recipe/2014/11/20/conda/).

You then want to fork the `master` branch of the repository, which you can do from GitHub's interface. Once you've forked the repository, clone it to your work station. Then, navigate to the cloned directory and install the required dependencies:

```sh
<<<<<<< HEAD
> pip install -e ".[dev]"
```

Finally, install `creme` in [development mode](https://stackoverflow.com/questions/19048732/python-setup-py-develop-vs-install):

```sh
> python setup.py develop
=======
$ conda install -c gcc
```

Finally, you may fork the `master` branch of the repository, which you can do from GitHub. Once you've done the fork, you can clone it to your work station. Once this is done navigate to the cloned directory and install the required dependencies:

```sh
$ pip install -e ".[dev]"
$ python setup.py develop
>>>>>>> c0a0c8d3
```

## Making changes

You're now ready to make some changes. How you make the changes is up to you of course. However we can give you some pointers as to how to test your changes. A nice and simple way is to create a script at the root of the `creme` directory. Let's say you name it `foo.py`. In this script you can import whatever module or class you're changing/creating. You can then run this script via `python foo.py` and check if everything works the way you it want to. Another good way to go is to write an example in the docstring of the class you're developing with. You can then run `pytest path/to/foo.py` to make sure that the outputs in the example are correct.

We strongly invite you to check out `creme`'s source code for inspiration.

## Documenting your change

If you're adding a class or a function, then you'll need to add a docstring. We follow the [Google docstring convention](https://sphinxcontrib-napoleon.readthedocs.io/en/latest/example_google.html), so please do too.

To build the documentation, you need to install some extra dependencies:

```sh
> pip install -e ".[docs]"
```

From the root of the repository, you can then run the `make livedoc` command to take a look at the documentation in your browser. This will run a custom script which parses all the docstrings and generate MarkDown files that [MkDocs](https://www.mkdocs.org/) can render.

## Adding a release note

All classes and function are automatically picked up and added to the documentation. The only thing you have to do is to add an entry to the relevant file in the [`docs/releases` directory](docs/releases).

## Building Cython extensions

```sh
<<<<<<< HEAD
> make cython
=======
$ make cython
>>>>>>> c0a0c8d3
```

## Testing

**Unit tests**

These tests absolutely have to pass.

```sh
<<<<<<< HEAD
> pytest
=======
$ pytest
>>>>>>> c0a0c8d3
```

**Static typing**

These tests absolutely have to pass.

```sh
<<<<<<< HEAD
> mypy creme
=======
$ mypy creme
>>>>>>> c0a0c8d3
```

**Web dependent tests**

This involves tests that need an internet connection, such as those in the `datasets` module which requires downloading some files. In most cases you probably don't need to run these.

```sh
<<<<<<< HEAD
> pytest -m web
=======
$ pytest -m web
>>>>>>> c0a0c8d3
```

**Notebook tests**

You don't have to worry too much about these, as we check them before each release. If you break them because you changed some code, then it's probably because the notebooks have to be modified, not the other way round.

```sh
<<<<<<< HEAD
> pytest --nbval-lax --current-env docs/notebooks/*.ipynb
=======
$ pytest --nbval-lax --current-env docs/notebooks/*.ipynb
>>>>>>> c0a0c8d3
```

## Making a pull request

Once you're happy with your changes, you can push them to your remote fork. By the way do not hesitate to make small commits rather than one big one, it makes things easier to review. You can create a pull request to `creme`'s `master` branch.

<<<<<<< HEAD
=======

## Documentation

The documentation is built with [Sphinx](http://www.sphinx-doc.org/en/master/).

```sh
pip install -e ".[docs]"  # installs dependencies required for building the docs
make livedoc  # builds the docs from scratch and starts a local server
```


>>>>>>> c0a0c8d3
## Adding contributors

- Install the [allcontributors CLI](https://allcontributors.org/docs/en/cli/installation)
- Run `yarn all-contributors add <GitHub username$ code`<|MERGE_RESOLUTION|>--- conflicted
+++ resolved
@@ -5,13 +5,8 @@
 First, create a virtual environment. You'll want to activate it every time you want to work on `creme`.
 
 ```sh
-<<<<<<< HEAD
 > python -m venv .venv
 > source .venv/bin/activate
-=======
-$ conda create --name creme python=3.7 anaconda cython
-$ conda activate creme
->>>>>>> c0a0c8d3
 ```
 
 You can also use a `conda` environment, as explained [here](https://uoa-eresearch.github.io/eresearch-cookbook/recipe/2014/11/20/conda/).
@@ -19,7 +14,6 @@
 You then want to fork the `master` branch of the repository, which you can do from GitHub's interface. Once you've forked the repository, clone it to your work station. Then, navigate to the cloned directory and install the required dependencies:
 
 ```sh
-<<<<<<< HEAD
 > pip install -e ".[dev]"
 ```
 
@@ -27,16 +21,6 @@
 
 ```sh
 > python setup.py develop
-=======
-$ conda install -c gcc
-```
-
-Finally, you may fork the `master` branch of the repository, which you can do from GitHub. Once you've done the fork, you can clone it to your work station. Once this is done navigate to the cloned directory and install the required dependencies:
-
-```sh
-$ pip install -e ".[dev]"
-$ python setup.py develop
->>>>>>> c0a0c8d3
 ```
 
 ## Making changes
@@ -64,11 +48,7 @@
 ## Building Cython extensions
 
 ```sh
-<<<<<<< HEAD
 > make cython
-=======
-$ make cython
->>>>>>> c0a0c8d3
 ```
 
 ## Testing
@@ -78,11 +58,7 @@
 These tests absolutely have to pass.
 
 ```sh
-<<<<<<< HEAD
 > pytest
-=======
-$ pytest
->>>>>>> c0a0c8d3
 ```
 
 **Static typing**
@@ -90,11 +66,7 @@
 These tests absolutely have to pass.
 
 ```sh
-<<<<<<< HEAD
 > mypy creme
-=======
-$ mypy creme
->>>>>>> c0a0c8d3
 ```
 
 **Web dependent tests**
@@ -102,11 +74,7 @@
 This involves tests that need an internet connection, such as those in the `datasets` module which requires downloading some files. In most cases you probably don't need to run these.
 
 ```sh
-<<<<<<< HEAD
 > pytest -m web
-=======
-$ pytest -m web
->>>>>>> c0a0c8d3
 ```
 
 **Notebook tests**
@@ -114,31 +82,13 @@
 You don't have to worry too much about these, as we check them before each release. If you break them because you changed some code, then it's probably because the notebooks have to be modified, not the other way round.
 
 ```sh
-<<<<<<< HEAD
 > pytest --nbval-lax --current-env docs/notebooks/*.ipynb
-=======
-$ pytest --nbval-lax --current-env docs/notebooks/*.ipynb
->>>>>>> c0a0c8d3
 ```
 
 ## Making a pull request
 
 Once you're happy with your changes, you can push them to your remote fork. By the way do not hesitate to make small commits rather than one big one, it makes things easier to review. You can create a pull request to `creme`'s `master` branch.
 
-<<<<<<< HEAD
-=======
-
-## Documentation
-
-The documentation is built with [Sphinx](http://www.sphinx-doc.org/en/master/).
-
-```sh
-pip install -e ".[docs]"  # installs dependencies required for building the docs
-make livedoc  # builds the docs from scratch and starts a local server
-```
-
-
->>>>>>> c0a0c8d3
 ## Adding contributors
 
 - Install the [allcontributors CLI](https://allcontributors.org/docs/en/cli/installation)
